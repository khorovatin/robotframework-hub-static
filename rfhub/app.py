--- conflicted
+++ resolved
@@ -1,58 +1,3 @@
-<<<<<<< HEAD
-import flask
-from argparse import ArgumentParser
-from kwdb import KeywordTable
-from flask import current_app
-import blueprints
-
-class RobotHub(object):
-    """Robot hub - website for REST and HTTP access to robot files"""
-    def __init__(self):
-
-        # N.B. this seems to take < 200ms to load up a
-        # decent number of files. I can live with that
-        parser = ArgumentParser()
-        parser.add_argument("-s", "--serve", action="store_true", default=False)
-        parser.add_argument("-p", "--port", default=7070, type=int)
-        parser.add_argument("-D", "--debug", action="store_true", default=False)
-        parser.add_argument("paths", nargs="*")
-
-        self.args = parser.parse_args()
-
-        self.kwdb = KeywordTable()
-        self.app = flask.Flask(__name__)
-
-        with self.app.app_context():
-            current_app.kwdb = self.kwdb
-
-        self._load_keyword_data(self.args.paths)
-
-        self.app.add_url_rule("/", "home", self._root)
-        self.app.add_url_rule("/ping", "ping", self._ping)
-        self.app.register_blueprint(blueprints.api, url_prefix="/api")
-        self.app.register_blueprint(blueprints.doc, url_prefix="/doc")
-        self.app.register_blueprint(blueprints.dashboard, url_prefix="/dashboard")
-
-    def start(self):
-        """Start the app"""
-        self.app.run(port=self.args.port, debug=self.args.debug)
-
-    def _root(self):
-        return flask.redirect(flask.url_for('dashboard.home'))
-
-    def _ping(self):
-        """This function is called via the /ping url"""
-        return "pong"
-
-    def _load_keyword_data(self, paths):
-        self.kwdb.add_installed_libraries()
-
-        for path in paths:
-            try:
-                self.kwdb.add(path)
-            except Exception as e:
-                print "Error adding keywords in %s: %s" % (path, str(e))
-=======
 import flask
 from argparse import ArgumentParser
 from kwdb import KeywordTable
@@ -108,4 +53,3 @@
                 self.kwdb.add(path)
             except Exception as e:
                 print "Error adding keywords in %s: %s" % (path, str(e))
->>>>>>> 3918fcdb
